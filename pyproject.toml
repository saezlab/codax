[tool.poetry]
name = "codax"
version = "0.1.0"
description = "Neural Logic ODEs for Cell Signaling Inference with JAX"
authors = ["Attila Gabor <attila.gabor@uni-heidelberg.de>", "Pablo R. Mier <pablo.rodriguez-mier@uni-heidelberg.de>"]
readme = "README.md"

[tool.poetry.dependencies]
<<<<<<< HEAD
python = "^3.8"
sympy2jax = {git = "https://github.com/saezlab/sympy2jax.git"}
jax = "^0.3.25"
pandas = "^1.3.0"
matplotlib = "^3.2.2"
networkx = ">=2.8"
=======
python = ">=3.8"
sympy2jax = { git = "https://github.com/saezlab/sympy2jax.git" }
pandas = "^1.3.0"
matplotlib = "^3.2.2"
networkx = "^2.8"
>>>>>>> 2685ca21
pygraphviz = "^1.9"
diffrax = "0.2.1"
equinox = "0.5.4"
optax = "0.1.4"
easydev = "^0.12.1"
colormap = "^1.0.4"
wrapt = "^1.14.1"
<<<<<<< HEAD
=======
jaxlib = { version = "0.3.25", source = "jax_releases" }
jax = { version = "0.3.25", source = "jax_releases" }

[[tool.poetry.source]]
name = "jax_releases"
url = "https://storage.googleapis.com/jax-releases/jax_releases.html"
priority = "supplemental"
>>>>>>> 2685ca21


[build-system]
requires = ["poetry-core"]
build-backend = "poetry.core.masonry.api"<|MERGE_RESOLUTION|>--- conflicted
+++ resolved
@@ -6,20 +6,11 @@
 readme = "README.md"
 
 [tool.poetry.dependencies]
-<<<<<<< HEAD
-python = "^3.8"
-sympy2jax = {git = "https://github.com/saezlab/sympy2jax.git"}
-jax = "^0.3.25"
-pandas = "^1.3.0"
-matplotlib = "^3.2.2"
-networkx = ">=2.8"
-=======
 python = ">=3.8"
 sympy2jax = { git = "https://github.com/saezlab/sympy2jax.git" }
 pandas = "^1.3.0"
 matplotlib = "^3.2.2"
 networkx = "^2.8"
->>>>>>> 2685ca21
 pygraphviz = "^1.9"
 diffrax = "0.2.1"
 equinox = "0.5.4"
@@ -27,8 +18,6 @@
 easydev = "^0.12.1"
 colormap = "^1.0.4"
 wrapt = "^1.14.1"
-<<<<<<< HEAD
-=======
 jaxlib = { version = "0.3.25", source = "jax_releases" }
 jax = { version = "0.3.25", source = "jax_releases" }
 
@@ -36,7 +25,6 @@
 name = "jax_releases"
 url = "https://storage.googleapis.com/jax-releases/jax_releases.html"
 priority = "supplemental"
->>>>>>> 2685ca21
 
 
 [build-system]
